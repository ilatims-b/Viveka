{
 "cells": [
  {
   "cell_type": "code",
   "execution_count": 1,
   "id": "c369295a",
   "metadata": {},
   "outputs": [
    {
     "name": "stdout",
     "output_type": "stream",
     "text": [
      "Initial eta^0 = [0.33333333 0.33333333 0.33333333]\n",
      "Generated tokens: [0, 0, 1]\n",
      "States (eta^t) traversed:\n",
      "t=0 -> [0.3333 0.3333 0.3333]\n",
      "t=1 -> [0.  0.4 0.6]\n",
      "t=2 -> [0. 0. 1.]\n",
      "t=3 -> [1. 0. 0.]\n"
     ]
    }
   ],
   "source": [
    "from typing import List, Optional, Tuple\n",
    "import numpy as np\n",
    "from mealymarkov import MarkovMealyModel\n",
    "import os\n",
    "from dotenv import load_dotenv\n",
    "load_dotenv()\n",
    "\n",
    "ozz_FILE_PATH = os.getenv('100_SAVE_PATH')\n",
    "zir_FILE_PATH = os.getenv('ZIR_SAVE_PATH')\n",
    "\n",
    "# Example small model (n=4 states, V=2 tokens) that satisfies the constraints.\n",
    "n = 3\n",
    "V = 2\n",
    "\n",
    "# We construct T^0 and T^1 so that T^0 + T^1 is row-stochastic (rows sum to 1).\n",
    "T0 = np.array([\n",
    "    [0, 1, 0],\n",
    "    [0, 0, 1],\n",
    "    [0, 0, 0.5]\n",
    "])\n",
    "\n",
    "T1 = np.array([\n",
    "    [0, 0, 0],\n",
    "    [0, 0, 0],\n",
    "    [0.5, 0, 0]\n",
    "])\n",
    "\n",
    "model = MarkovMealyModel(n=n, V=V, T_list=[T0, T1])\n",
    "\n",
    "# By specification the default eta^0 is uniform\n",
    "print(\"Initial eta^0 =\", model.eta0)\n",
    "\n",
    "tokens, states = model.sample_sequence(max_new_tokens=3, seed=42)\n",
    "\n",
    "print(\"Generated tokens:\", tokens)\n",
    "print(\"States (eta^t) traversed:\")\n",
    "for i, s in enumerate(states):\n",
    "    print(f\"t={i} ->\", np.round(s, 4))"
   ]
  },
  {
   "cell_type": "markdown",
   "id": "0930ce4c",
   "metadata": {},
   "source": [
    "Generating training sequences"
   ]
  },
  {
   "cell_type": "code",
   "execution_count": 7,
   "id": "aa614862",
   "metadata": {},
   "outputs": [],
   "source": [
    "import numpy as np\n",
    "import json\n",
    "#generating the process as discussed in the previous meet\n",
    "#for the process that generates 100*\n",
    "n = 3\n",
    "V = 2\n",
    "num_training_samples = 100\n",
    "sequences = {}\n",
    "# We construct T^0 and T^1 so that T^0 + T^1 is row-stochastic (rows sum to 1).\n",
    "T0 = np.array([\n",
    "    [0, 1, 0],\n",
    "    [0, 0, 1],\n",
    "    [0, 0, 0.5]\n",
    "])\n",
    "\n",
    "T1 = np.array([\n",
    "    [0, 0, 0],\n",
    "    [0, 0, 0],\n",
    "    [0.5, 0, 0]\n",
    "])\n",
    "\n",
    "model = MarkovMealyModel(n=n, V=V, T_list=[T0, T1])\n",
    "for i in range(num_training_samples):\n",
    "    tokens, _ = model.sample_sequence(max_new_tokens=50)\n",
    "    sequences[i] = tokens\n",
    "with open(ozz_FILE_PATH, 'w') as fp:\n",
    "    json.dump(sequences, fp, indent=4)"
   ]
  },
  {
   "cell_type": "code",
   "execution_count": 19,
   "id": "ef6ff94a",
   "metadata": {},
   "outputs": [],
   "source": [
    "\n",
    "#generating the process as discussed in the previous meet\n",
    "#for the process that generates ZIR\n",
    "n = 3\n",
    "V = 2\n",
    "num_training_samples = 100\n",
    "sequences = {}\n",
    "# We construct T^0 and T^1 so that T^0 + T^1 is row-stochastic (rows sum to 1).\n",
    "T0 = np.array([\n",
    "    [0, 1, 0],\n",
    "    [0, 0, 0],\n",
    "    [0.5, 0, 0]\n",
    "])\n",
    "\n",
    "T1 = np.array([\n",
    "    [0, 0, 0],\n",
    "    [0, 0, 1],\n",
    "    [0.5, 0, 0]\n",
    "])\n",
    "\n",
    "model = MarkovMealyModel(n=n, V=V, T_list=[T0, T1])\n",
    "for i in range(num_training_samples):\n",
    "    tokens, _ = model.sample_sequence(max_new_tokens=50)\n",
    "    sequences[i] = tokens\n",
    "with open(zir_FILE_PATH, 'w') as fp:\n",
    "    json.dump(sequences, fp, indent=4)"
   ]
  },
  {
<<<<<<< HEAD
   "cell_type": "markdown",
   "id": "127ecf7e",
   "metadata": {},
   "source": [
    "Verifying whether a given probability distribution is what the Markov model would have provided"
=======
   "cell_type": "code",
   "execution_count": 27,
   "id": "199d08a2",
   "metadata": {},
   "outputs": [
    {
     "name": "stdout",
     "output_type": "stream",
     "text": [
      "Moving model to device:  cpu\n"
     ]
    },
    {
     "data": {
      "application/vnd.jupyter.widget-view+json": {
       "model_id": "37c796e862474b4881e5242d69eb0929",
       "version_major": 2,
       "version_minor": 0
      },
      "text/plain": [
       "  0%|          | 0/10 [00:00<?, ?it/s]"
      ]
     },
     "metadata": {},
     "output_type": "display_data"
    },
    {
     "data": {
      "application/vnd.jupyter.widget-view+json": {
       "model_id": "8b2fa6e464a24b22b9fb1417db2b7ca5",
       "version_major": 2,
       "version_minor": 0
      },
      "text/plain": [
       "0it [00:00, ?it/s]"
      ]
     },
     "metadata": {},
     "output_type": "display_data"
    },
    {
     "name": "stdout",
     "output_type": "stream",
     "text": [
      "Epoch 1 Samples 100 Step 0 Loss 0.7909963130950928\n"
     ]
    },
    {
     "data": {
      "application/vnd.jupyter.widget-view+json": {
       "model_id": "8e886e3f6ffb48dc9be7fab8df660d30",
       "version_major": 2,
       "version_minor": 0
      },
      "text/plain": [
       "0it [00:00, ?it/s]"
      ]
     },
     "metadata": {},
     "output_type": "display_data"
    },
    {
     "name": "stdout",
     "output_type": "stream",
     "text": [
      "Epoch 2 Samples 100 Step 0 Loss 0.6801583170890808\n"
     ]
    },
    {
     "data": {
      "application/vnd.jupyter.widget-view+json": {
       "model_id": "a2813ea655064d9aa5c5f83186cffb34",
       "version_major": 2,
       "version_minor": 0
      },
      "text/plain": [
       "0it [00:00, ?it/s]"
      ]
     },
     "metadata": {},
     "output_type": "display_data"
    },
    {
     "name": "stdout",
     "output_type": "stream",
     "text": [
      "Epoch 3 Samples 100 Step 0 Loss 0.6521185636520386\n"
     ]
    },
    {
     "data": {
      "application/vnd.jupyter.widget-view+json": {
       "model_id": "519dba6c083d41318f4367187aaa14a7",
       "version_major": 2,
       "version_minor": 0
      },
      "text/plain": [
       "0it [00:00, ?it/s]"
      ]
     },
     "metadata": {},
     "output_type": "display_data"
    },
    {
     "name": "stdout",
     "output_type": "stream",
     "text": [
      "Epoch 4 Samples 100 Step 0 Loss 0.6397430300712585\n"
     ]
    },
    {
     "data": {
      "application/vnd.jupyter.widget-view+json": {
       "model_id": "0cd00e28564843a3a619606d6a2610fa",
       "version_major": 2,
       "version_minor": 0
      },
      "text/plain": [
       "0it [00:00, ?it/s]"
      ]
     },
     "metadata": {},
     "output_type": "display_data"
    },
    {
     "name": "stdout",
     "output_type": "stream",
     "text": [
      "Epoch 5 Samples 100 Step 0 Loss 0.6304200291633606\n"
     ]
    },
    {
     "data": {
      "application/vnd.jupyter.widget-view+json": {
       "model_id": "6ddb71a38d0044a9a94b798d4b890abe",
       "version_major": 2,
       "version_minor": 0
      },
      "text/plain": [
       "0it [00:00, ?it/s]"
      ]
     },
     "metadata": {},
     "output_type": "display_data"
    },
    {
     "name": "stdout",
     "output_type": "stream",
     "text": [
      "Epoch 6 Samples 100 Step 0 Loss 0.6220318675041199\n"
     ]
    },
    {
     "data": {
      "application/vnd.jupyter.widget-view+json": {
       "model_id": "23a84b5b04994c439daf5abd5cec8f9d",
       "version_major": 2,
       "version_minor": 0
      },
      "text/plain": [
       "0it [00:00, ?it/s]"
      ]
     },
     "metadata": {},
     "output_type": "display_data"
    },
    {
     "name": "stdout",
     "output_type": "stream",
     "text": [
      "Epoch 7 Samples 100 Step 0 Loss 0.6140809059143066\n"
     ]
    },
    {
     "data": {
      "application/vnd.jupyter.widget-view+json": {
       "model_id": "f69a6ebb560c493299c7d51262d53d5f",
       "version_major": 2,
       "version_minor": 0
      },
      "text/plain": [
       "0it [00:00, ?it/s]"
      ]
     },
     "metadata": {},
     "output_type": "display_data"
    },
    {
     "name": "stdout",
     "output_type": "stream",
     "text": [
      "Epoch 8 Samples 100 Step 0 Loss 0.6064600348472595\n"
     ]
    },
    {
     "data": {
      "application/vnd.jupyter.widget-view+json": {
       "model_id": "7b50158f2ba04aeead21936a9eaf057b",
       "version_major": 2,
       "version_minor": 0
      },
      "text/plain": [
       "0it [00:00, ?it/s]"
      ]
     },
     "metadata": {},
     "output_type": "display_data"
    },
    {
     "name": "stdout",
     "output_type": "stream",
     "text": [
      "Epoch 9 Samples 100 Step 0 Loss 0.5993781685829163\n"
     ]
    },
    {
     "data": {
      "application/vnd.jupyter.widget-view+json": {
       "model_id": "826dca8194d04d1fa092e0b17c31b09f",
       "version_major": 2,
       "version_minor": 0
      },
      "text/plain": [
       "0it [00:00, ?it/s]"
      ]
     },
     "metadata": {},
     "output_type": "display_data"
    },
    {
     "name": "stdout",
     "output_type": "stream",
     "text": [
      "Epoch 10 Samples 100 Step 0 Loss 0.5930272936820984\n"
     ]
    }
   ],
   "source": [
    "import numpy as np\n",
    "import torch\n",
    "from toy_model import train_model, finetune_model, MarkovData\n",
    "\n",
    "T0 = np.array([\n",
    "    [0, 1, 0],\n",
    "    [0, 0, 0],\n",
    "    [0.5, 0, 0]\n",
    "])\n",
    "T1 = np.array([\n",
    "    [0, 0, 0],\n",
    "    [0, 0, 1],\n",
    "    [0.5, 0, 0]\n",
    "])\n",
    "\n",
    "dataset = MarkovData(n_gen=1000, gen_len=50, n_states=3, d_vocab=2, T_list=[T0, T1])\n",
    "model = train_model(\n",
    "    dataset=dataset,\n",
    "    n_layers=6,\n",
    "    d_model=8,\n",
    "    d_head=8,\n",
    "    d_mlp=32,\n",
    "    attn_only=True,\n",
    "    n_epochs=10,\n",
    "    lr=5e-3,\n",
    "    batch_size=100,\n",
    "    save_every=1000,\n",
    "    print_every=1000,\n",
    "    save_dir=None # To not to save the model\n",
    ")"
>>>>>>> e2de6e31
   ]
  },
  {
   "cell_type": "code",
<<<<<<< HEAD
   "execution_count": 2,
   "id": "6f4c0ade",
=======
   "execution_count": 28,
   "id": "bf162582",
>>>>>>> e2de6e31
   "metadata": {},
   "outputs": [
    {
     "name": "stdout",
     "output_type": "stream",
     "text": [
<<<<<<< HEAD
      "\n",
      "==================================================\n",
      "Testing verify_sequence function:\n",
      "==================================================\n",
      "Test sequence: ['0', '1', '0']\n",
      "Test probabilities: [[0.833, 0.166], [0.7, 0.3], [1, 1]]\n",
      "Position 0: KL divergence = 0.001001\n",
      "\t\t transformer_probs = [0.833, 0.166], Markov_probs = [0.83333333 0.16666667]\n",
      "Position 1: KL divergence = -0.000000\n",
      "\t\t transformer_probs = [0.7, 0.3], Markov_probs = [0.7 0.3]\n",
      "Position 2: KL divergence = -0.000000\n",
      "\t\t transformer_probs = [1, 1], Markov_probs = [1. 0.]\n",
      "Convergence analysis:\n",
      "  Convergence position: 0\n",
      "  Is converged: True\n",
      "  Final KL divergence: -0.000000\n",
      "\n",
      "Verification result:\n",
      "  Is converged: True\n",
      "  Convergence position: 0\n"
=======
      "Actual: 0, Predicted: 0\n",
      "Actual: 0, Predicted: 1\n",
      "Actual: 1, Predicted: 1\n",
      "Actual: 1, Predicted: 1\n",
      "Actual: 0, Predicted: 1\n",
      "Actual: 1, Predicted: 1\n",
      "Actual: 0, Predicted: 1\n",
      "Actual: 0, Predicted: 1\n",
      "Actual: 1, Predicted: 1\n",
      "Actual: 1, Predicted: 1\n",
      "Actual: 0, Predicted: 1\n",
      "Actual: 1, Predicted: 1\n",
      "Actual: 0, Predicted: 1\n",
      "Actual: 0, Predicted: 1\n",
      "Actual: 1, Predicted: 1\n",
      "Actual: 1, Predicted: 0\n",
      "Actual: 0, Predicted: 1\n",
      "Actual: 1, Predicted: 1\n",
      "Actual: 1, Predicted: 1\n",
      "Actual: 0, Predicted: 0\n",
      "Actual: 1, Predicted: 1\n",
      "Actual: 0, Predicted: 0\n",
      "Actual: 0, Predicted: 1\n",
      "Actual: 1, Predicted: 1\n",
      "Actual: 1, Predicted: 1\n",
      "Actual: 0, Predicted: 0\n",
      "Actual: 1, Predicted: 1\n",
      "Actual: 1, Predicted: 0\n",
      "Actual: 0, Predicted: 0\n",
      "Actual: 1, Predicted: 1\n",
      "Actual: 0, Predicted: 0\n",
      "Actual: 0, Predicted: 1\n",
      "Actual: 1, Predicted: 1\n",
      "Actual: 0, Predicted: 0\n",
      "Actual: 0, Predicted: 1\n",
      "Actual: 1, Predicted: 1\n",
      "Actual: 0, Predicted: 1\n",
      "Actual: 0, Predicted: 1\n",
      "Actual: 1, Predicted: 1\n"
>>>>>>> e2de6e31
     ]
    }
   ],
   "source": [
<<<<<<< HEAD
    "# Test the verify_sequence function\n",
    "print('\\n' + '='*50)\n",
    "print('Testing verify_sequence function:')\n",
    "print('='*50)\n",
    "\n",
    "# Create a test sequence and probability distribution\n",
    "test_sequence = ['0', '1', '0']  # String representations of token indices\n",
    "test_probs = [\n",
    "    [0.833, 0.166],\n",
    "    [0.7, 0.3],\n",
    "    [1, 1]\n",
    "]\n",
    "\n",
    "print(f\"Test sequence: {test_sequence}\")\n",
    "print(f\"Test probabilities: {test_probs}\")\n",
    "\n",
    "# Verify the sequence\n",
    "is_converged, conv_pos = model.verify_sequence(test_sequence, test_probs, tolerance=0.1)\n",
    "\n",
    "print(f\"\\nVerification result:\")\n",
    "print(f\"  Is converged: {is_converged}\")\n",
    "print(f\"  Convergence position: {conv_pos}\")\n"
=======
    "sample, states = dataset.model.sample_sequence(max_new_tokens=40)\n",
    "preds = model(torch.tensor(sample, dtype=torch.int64)).argmax(dim=-1).flatten().tolist()\n",
    "for s, pred in zip(sample[1:], preds[:-1]):\n",
    "    print(f'Actual: {s}, Predicted: {pred}')"
   ]
  },
  {
   "cell_type": "code",
   "execution_count": 29,
   "id": "5d32dc89",
   "metadata": {},
   "outputs": [
    {
     "name": "stdout",
     "output_type": "stream",
     "text": [
      "Moving model to device:  cpu\n",
      "Moving model to device:  cpu\n"
     ]
    },
    {
     "data": {
      "application/vnd.jupyter.widget-view+json": {
       "model_id": "3a8f7cbeac0d4b6da70079a63fff5b5b",
       "version_major": 2,
       "version_minor": 0
      },
      "text/plain": [
       "  0%|          | 0/5 [00:00<?, ?it/s]"
      ]
     },
     "metadata": {},
     "output_type": "display_data"
    },
    {
     "data": {
      "application/vnd.jupyter.widget-view+json": {
       "model_id": "71b4d910075d4fc3b111b09c8741ed71",
       "version_major": 2,
       "version_minor": 0
      },
      "text/plain": [
       "0it [00:00, ?it/s]"
      ]
     },
     "metadata": {},
     "output_type": "display_data"
    },
    {
     "name": "stdout",
     "output_type": "stream",
     "text": [
      "Epoch 1 Samples 64 Step 0 Loss 0.5873494148254395\n"
     ]
    },
    {
     "data": {
      "application/vnd.jupyter.widget-view+json": {
       "model_id": "72522154926e447095dbe0a5000b57e5",
       "version_major": 2,
       "version_minor": 0
      },
      "text/plain": [
       "0it [00:00, ?it/s]"
      ]
     },
     "metadata": {},
     "output_type": "display_data"
    },
    {
     "name": "stdout",
     "output_type": "stream",
     "text": [
      "Epoch 2 Samples 64 Step 0 Loss 0.5708927512168884\n"
     ]
    },
    {
     "data": {
      "application/vnd.jupyter.widget-view+json": {
       "model_id": "8f824be1a327403da6f5f7611db2f332",
       "version_major": 2,
       "version_minor": 0
      },
      "text/plain": [
       "0it [00:00, ?it/s]"
      ]
     },
     "metadata": {},
     "output_type": "display_data"
    },
    {
     "name": "stdout",
     "output_type": "stream",
     "text": [
      "Epoch 3 Samples 64 Step 0 Loss 0.5536504983901978\n"
     ]
    },
    {
     "data": {
      "application/vnd.jupyter.widget-view+json": {
       "model_id": "48d79c05b4c841689773df0eb244b878",
       "version_major": 2,
       "version_minor": 0
      },
      "text/plain": [
       "0it [00:00, ?it/s]"
      ]
     },
     "metadata": {},
     "output_type": "display_data"
    },
    {
     "name": "stdout",
     "output_type": "stream",
     "text": [
      "Epoch 4 Samples 64 Step 0 Loss 0.53603595495224\n"
     ]
    },
    {
     "data": {
      "application/vnd.jupyter.widget-view+json": {
       "model_id": "7f6cbb16ebdb4ae397f2fd2ce1dc6dcc",
       "version_major": 2,
       "version_minor": 0
      },
      "text/plain": [
       "0it [00:00, ?it/s]"
      ]
     },
     "metadata": {},
     "output_type": "display_data"
    },
    {
     "name": "stdout",
     "output_type": "stream",
     "text": [
      "Epoch 5 Samples 64 Step 0 Loss 0.5192384719848633\n"
     ]
    }
   ],
   "source": [
    "model = finetune_model(model, dataset, n_epochs=5, save_dir=None) # Add additional arguments as needed"
   ]
  },
  {
   "cell_type": "code",
   "execution_count": 32,
   "id": "d936e66b",
   "metadata": {},
   "outputs": [
    {
     "name": "stdout",
     "output_type": "stream",
     "text": [
      "tensor([[-0.4864, -1.4095],\n",
      "        [ 0.7281, -0.7400],\n",
      "        [-0.4133,  0.4519]])\n",
      "tensor([0, 0, 1])\n"
     ]
    }
   ],
   "source": [
    "with torch.no_grad():\n",
    "    model.eval()\n",
    "    logits = model(torch.tensor([[0,1,1,0,1,0,0,1,1,0],\n",
    "                                 [1,0,1,1,0,1,0,0,1,1],\n",
    "                                 [1,0,0,1,0,0,1,0,0,1]], dtype=torch.int64))\n",
    "print(logits[:, -1, :])\n",
    "print(logits[:, -1, :].argmax(dim=-1))\n",
    "# Ground truth values: [1, 0, R]"
>>>>>>> e2de6e31
   ]
  }
 ],
 "metadata": {
  "kernelspec": {
   "display_name": ".venv",
   "language": "python",
   "name": "python3"
  },
  "language_info": {
   "codemirror_mode": {
    "name": "ipython",
    "version": 3
   },
   "file_extension": ".py",
   "mimetype": "text/x-python",
   "name": "python",
   "nbconvert_exporter": "python",
   "pygments_lexer": "ipython3",
   "version": "3.11.9"
  }
 },
 "nbformat": 4,
 "nbformat_minor": 5
}<|MERGE_RESOLUTION|>--- conflicted
+++ resolved
@@ -141,13 +141,6 @@
    ]
   },
   {
-<<<<<<< HEAD
-   "cell_type": "markdown",
-   "id": "127ecf7e",
-   "metadata": {},
-   "source": [
-    "Verifying whether a given probability distribution is what the Markov model would have provided"
-=======
    "cell_type": "code",
    "execution_count": 27,
    "id": "199d08a2",
@@ -416,25 +409,251 @@
     "    print_every=1000,\n",
     "    save_dir=None # To not to save the model\n",
     ")"
->>>>>>> e2de6e31
    ]
   },
   {
    "cell_type": "code",
-<<<<<<< HEAD
+   "execution_count": 28,
+   "id": "bf162582",
+   "metadata": {},
+   "outputs": [
+    {
+     "name": "stdout",
+     "output_type": "stream",
+     "text": [
+      "Actual: 0, Predicted: 0\n",
+      "Actual: 0, Predicted: 1\n",
+      "Actual: 1, Predicted: 1\n",
+      "Actual: 1, Predicted: 1\n",
+      "Actual: 0, Predicted: 1\n",
+      "Actual: 1, Predicted: 1\n",
+      "Actual: 0, Predicted: 1\n",
+      "Actual: 0, Predicted: 1\n",
+      "Actual: 1, Predicted: 1\n",
+      "Actual: 1, Predicted: 1\n",
+      "Actual: 0, Predicted: 1\n",
+      "Actual: 1, Predicted: 1\n",
+      "Actual: 0, Predicted: 1\n",
+      "Actual: 0, Predicted: 1\n",
+      "Actual: 1, Predicted: 1\n",
+      "Actual: 1, Predicted: 0\n",
+      "Actual: 0, Predicted: 1\n",
+      "Actual: 1, Predicted: 1\n",
+      "Actual: 1, Predicted: 1\n",
+      "Actual: 0, Predicted: 0\n",
+      "Actual: 1, Predicted: 1\n",
+      "Actual: 0, Predicted: 0\n",
+      "Actual: 0, Predicted: 1\n",
+      "Actual: 1, Predicted: 1\n",
+      "Actual: 1, Predicted: 1\n",
+      "Actual: 0, Predicted: 0\n",
+      "Actual: 1, Predicted: 1\n",
+      "Actual: 1, Predicted: 0\n",
+      "Actual: 0, Predicted: 0\n",
+      "Actual: 1, Predicted: 1\n",
+      "Actual: 0, Predicted: 0\n",
+      "Actual: 0, Predicted: 1\n",
+      "Actual: 1, Predicted: 1\n",
+      "Actual: 0, Predicted: 0\n",
+      "Actual: 0, Predicted: 1\n",
+      "Actual: 1, Predicted: 1\n",
+      "Actual: 0, Predicted: 1\n",
+      "Actual: 0, Predicted: 1\n",
+      "Actual: 1, Predicted: 1\n"
+     ]
+    }
+   ],
+   "source": [
+    "sample, states = dataset.model.sample_sequence(max_new_tokens=40)\n",
+    "preds = model(torch.tensor(sample, dtype=torch.int64)).argmax(dim=-1).flatten().tolist()\n",
+    "for s, pred in zip(sample[1:], preds[:-1]):\n",
+    "    print(f'Actual: {s}, Predicted: {pred}')"
+   ]
+  },
+  {
+   "cell_type": "code",
+   "execution_count": 29,
+   "id": "5d32dc89",
+   "metadata": {},
+   "outputs": [
+    {
+     "name": "stdout",
+     "output_type": "stream",
+     "text": [
+      "Moving model to device:  cpu\n",
+      "Moving model to device:  cpu\n"
+     ]
+    },
+    {
+     "data": {
+      "application/vnd.jupyter.widget-view+json": {
+       "model_id": "3a8f7cbeac0d4b6da70079a63fff5b5b",
+       "version_major": 2,
+       "version_minor": 0
+      },
+      "text/plain": [
+       "  0%|          | 0/5 [00:00<?, ?it/s]"
+      ]
+     },
+     "metadata": {},
+     "output_type": "display_data"
+    },
+    {
+     "data": {
+      "application/vnd.jupyter.widget-view+json": {
+       "model_id": "71b4d910075d4fc3b111b09c8741ed71",
+       "version_major": 2,
+       "version_minor": 0
+      },
+      "text/plain": [
+       "0it [00:00, ?it/s]"
+      ]
+     },
+     "metadata": {},
+     "output_type": "display_data"
+    },
+    {
+     "name": "stdout",
+     "output_type": "stream",
+     "text": [
+      "Epoch 1 Samples 64 Step 0 Loss 0.5873494148254395\n"
+     ]
+    },
+    {
+     "data": {
+      "application/vnd.jupyter.widget-view+json": {
+       "model_id": "72522154926e447095dbe0a5000b57e5",
+       "version_major": 2,
+       "version_minor": 0
+      },
+      "text/plain": [
+       "0it [00:00, ?it/s]"
+      ]
+     },
+     "metadata": {},
+     "output_type": "display_data"
+    },
+    {
+     "name": "stdout",
+     "output_type": "stream",
+     "text": [
+      "Epoch 2 Samples 64 Step 0 Loss 0.5708927512168884\n"
+     ]
+    },
+    {
+     "data": {
+      "application/vnd.jupyter.widget-view+json": {
+       "model_id": "8f824be1a327403da6f5f7611db2f332",
+       "version_major": 2,
+       "version_minor": 0
+      },
+      "text/plain": [
+       "0it [00:00, ?it/s]"
+      ]
+     },
+     "metadata": {},
+     "output_type": "display_data"
+    },
+    {
+     "name": "stdout",
+     "output_type": "stream",
+     "text": [
+      "Epoch 3 Samples 64 Step 0 Loss 0.5536504983901978\n"
+     ]
+    },
+    {
+     "data": {
+      "application/vnd.jupyter.widget-view+json": {
+       "model_id": "48d79c05b4c841689773df0eb244b878",
+       "version_major": 2,
+       "version_minor": 0
+      },
+      "text/plain": [
+       "0it [00:00, ?it/s]"
+      ]
+     },
+     "metadata": {},
+     "output_type": "display_data"
+    },
+    {
+     "name": "stdout",
+     "output_type": "stream",
+     "text": [
+      "Epoch 4 Samples 64 Step 0 Loss 0.53603595495224\n"
+     ]
+    },
+    {
+     "data": {
+      "application/vnd.jupyter.widget-view+json": {
+       "model_id": "7f6cbb16ebdb4ae397f2fd2ce1dc6dcc",
+       "version_major": 2,
+       "version_minor": 0
+      },
+      "text/plain": [
+       "0it [00:00, ?it/s]"
+      ]
+     },
+     "metadata": {},
+     "output_type": "display_data"
+    },
+    {
+     "name": "stdout",
+     "output_type": "stream",
+     "text": [
+      "Epoch 5 Samples 64 Step 0 Loss 0.5192384719848633\n"
+     ]
+    }
+   ],
+   "source": [
+    "model = finetune_model(model, dataset, n_epochs=5, save_dir=None) # Add additional arguments as needed"
+   ]
+  },
+  {
+   "cell_type": "code",
+   "execution_count": 32,
+   "id": "d936e66b",
+   "metadata": {},
+   "outputs": [
+    {
+     "name": "stdout",
+     "output_type": "stream",
+     "text": [
+      "tensor([[-0.4864, -1.4095],\n",
+      "        [ 0.7281, -0.7400],\n",
+      "        [-0.4133,  0.4519]])\n",
+      "tensor([0, 0, 1])\n"
+     ]
+    }
+   ],
+   "source": [
+    "with torch.no_grad():\n",
+    "    model.eval()\n",
+    "    logits = model(torch.tensor([[0,1,1,0,1,0,0,1,1,0],\n",
+    "                                 [1,0,1,1,0,1,0,0,1,1],\n",
+    "                                 [1,0,0,1,0,0,1,0,0,1]], dtype=torch.int64))\n",
+    "print(logits[:, -1, :])\n",
+    "print(logits[:, -1, :].argmax(dim=-1))\n",
+    "# Ground truth values: [1, 0, R]"
+   ]
+  },
+  {
+   "cell_type": "markdown",
+   "id": "127ecf7e",
+   "metadata": {},
+   "source": [
+    "Verifying whether a given probability distribution is what the Markov model would have provided"
+   ]
+  },
+  {
+   "cell_type": "code",
    "execution_count": 2,
    "id": "6f4c0ade",
-=======
-   "execution_count": 28,
-   "id": "bf162582",
->>>>>>> e2de6e31
    "metadata": {},
    "outputs": [
     {
      "name": "stdout",
      "output_type": "stream",
      "text": [
-<<<<<<< HEAD
       "\n",
       "==================================================\n",
       "Testing verify_sequence function:\n",
@@ -455,52 +674,10 @@
       "Verification result:\n",
       "  Is converged: True\n",
       "  Convergence position: 0\n"
-=======
-      "Actual: 0, Predicted: 0\n",
-      "Actual: 0, Predicted: 1\n",
-      "Actual: 1, Predicted: 1\n",
-      "Actual: 1, Predicted: 1\n",
-      "Actual: 0, Predicted: 1\n",
-      "Actual: 1, Predicted: 1\n",
-      "Actual: 0, Predicted: 1\n",
-      "Actual: 0, Predicted: 1\n",
-      "Actual: 1, Predicted: 1\n",
-      "Actual: 1, Predicted: 1\n",
-      "Actual: 0, Predicted: 1\n",
-      "Actual: 1, Predicted: 1\n",
-      "Actual: 0, Predicted: 1\n",
-      "Actual: 0, Predicted: 1\n",
-      "Actual: 1, Predicted: 1\n",
-      "Actual: 1, Predicted: 0\n",
-      "Actual: 0, Predicted: 1\n",
-      "Actual: 1, Predicted: 1\n",
-      "Actual: 1, Predicted: 1\n",
-      "Actual: 0, Predicted: 0\n",
-      "Actual: 1, Predicted: 1\n",
-      "Actual: 0, Predicted: 0\n",
-      "Actual: 0, Predicted: 1\n",
-      "Actual: 1, Predicted: 1\n",
-      "Actual: 1, Predicted: 1\n",
-      "Actual: 0, Predicted: 0\n",
-      "Actual: 1, Predicted: 1\n",
-      "Actual: 1, Predicted: 0\n",
-      "Actual: 0, Predicted: 0\n",
-      "Actual: 1, Predicted: 1\n",
-      "Actual: 0, Predicted: 0\n",
-      "Actual: 0, Predicted: 1\n",
-      "Actual: 1, Predicted: 1\n",
-      "Actual: 0, Predicted: 0\n",
-      "Actual: 0, Predicted: 1\n",
-      "Actual: 1, Predicted: 1\n",
-      "Actual: 0, Predicted: 1\n",
-      "Actual: 0, Predicted: 1\n",
-      "Actual: 1, Predicted: 1\n"
->>>>>>> e2de6e31
      ]
     }
    ],
    "source": [
-<<<<<<< HEAD
     "# Test the verify_sequence function\n",
     "print('\\n' + '='*50)\n",
     "print('Testing verify_sequence function:')\n",
@@ -523,178 +700,6 @@
     "print(f\"\\nVerification result:\")\n",
     "print(f\"  Is converged: {is_converged}\")\n",
     "print(f\"  Convergence position: {conv_pos}\")\n"
-=======
-    "sample, states = dataset.model.sample_sequence(max_new_tokens=40)\n",
-    "preds = model(torch.tensor(sample, dtype=torch.int64)).argmax(dim=-1).flatten().tolist()\n",
-    "for s, pred in zip(sample[1:], preds[:-1]):\n",
-    "    print(f'Actual: {s}, Predicted: {pred}')"
-   ]
-  },
-  {
-   "cell_type": "code",
-   "execution_count": 29,
-   "id": "5d32dc89",
-   "metadata": {},
-   "outputs": [
-    {
-     "name": "stdout",
-     "output_type": "stream",
-     "text": [
-      "Moving model to device:  cpu\n",
-      "Moving model to device:  cpu\n"
-     ]
-    },
-    {
-     "data": {
-      "application/vnd.jupyter.widget-view+json": {
-       "model_id": "3a8f7cbeac0d4b6da70079a63fff5b5b",
-       "version_major": 2,
-       "version_minor": 0
-      },
-      "text/plain": [
-       "  0%|          | 0/5 [00:00<?, ?it/s]"
-      ]
-     },
-     "metadata": {},
-     "output_type": "display_data"
-    },
-    {
-     "data": {
-      "application/vnd.jupyter.widget-view+json": {
-       "model_id": "71b4d910075d4fc3b111b09c8741ed71",
-       "version_major": 2,
-       "version_minor": 0
-      },
-      "text/plain": [
-       "0it [00:00, ?it/s]"
-      ]
-     },
-     "metadata": {},
-     "output_type": "display_data"
-    },
-    {
-     "name": "stdout",
-     "output_type": "stream",
-     "text": [
-      "Epoch 1 Samples 64 Step 0 Loss 0.5873494148254395\n"
-     ]
-    },
-    {
-     "data": {
-      "application/vnd.jupyter.widget-view+json": {
-       "model_id": "72522154926e447095dbe0a5000b57e5",
-       "version_major": 2,
-       "version_minor": 0
-      },
-      "text/plain": [
-       "0it [00:00, ?it/s]"
-      ]
-     },
-     "metadata": {},
-     "output_type": "display_data"
-    },
-    {
-     "name": "stdout",
-     "output_type": "stream",
-     "text": [
-      "Epoch 2 Samples 64 Step 0 Loss 0.5708927512168884\n"
-     ]
-    },
-    {
-     "data": {
-      "application/vnd.jupyter.widget-view+json": {
-       "model_id": "8f824be1a327403da6f5f7611db2f332",
-       "version_major": 2,
-       "version_minor": 0
-      },
-      "text/plain": [
-       "0it [00:00, ?it/s]"
-      ]
-     },
-     "metadata": {},
-     "output_type": "display_data"
-    },
-    {
-     "name": "stdout",
-     "output_type": "stream",
-     "text": [
-      "Epoch 3 Samples 64 Step 0 Loss 0.5536504983901978\n"
-     ]
-    },
-    {
-     "data": {
-      "application/vnd.jupyter.widget-view+json": {
-       "model_id": "48d79c05b4c841689773df0eb244b878",
-       "version_major": 2,
-       "version_minor": 0
-      },
-      "text/plain": [
-       "0it [00:00, ?it/s]"
-      ]
-     },
-     "metadata": {},
-     "output_type": "display_data"
-    },
-    {
-     "name": "stdout",
-     "output_type": "stream",
-     "text": [
-      "Epoch 4 Samples 64 Step 0 Loss 0.53603595495224\n"
-     ]
-    },
-    {
-     "data": {
-      "application/vnd.jupyter.widget-view+json": {
-       "model_id": "7f6cbb16ebdb4ae397f2fd2ce1dc6dcc",
-       "version_major": 2,
-       "version_minor": 0
-      },
-      "text/plain": [
-       "0it [00:00, ?it/s]"
-      ]
-     },
-     "metadata": {},
-     "output_type": "display_data"
-    },
-    {
-     "name": "stdout",
-     "output_type": "stream",
-     "text": [
-      "Epoch 5 Samples 64 Step 0 Loss 0.5192384719848633\n"
-     ]
-    }
-   ],
-   "source": [
-    "model = finetune_model(model, dataset, n_epochs=5, save_dir=None) # Add additional arguments as needed"
-   ]
-  },
-  {
-   "cell_type": "code",
-   "execution_count": 32,
-   "id": "d936e66b",
-   "metadata": {},
-   "outputs": [
-    {
-     "name": "stdout",
-     "output_type": "stream",
-     "text": [
-      "tensor([[-0.4864, -1.4095],\n",
-      "        [ 0.7281, -0.7400],\n",
-      "        [-0.4133,  0.4519]])\n",
-      "tensor([0, 0, 1])\n"
-     ]
-    }
-   ],
-   "source": [
-    "with torch.no_grad():\n",
-    "    model.eval()\n",
-    "    logits = model(torch.tensor([[0,1,1,0,1,0,0,1,1,0],\n",
-    "                                 [1,0,1,1,0,1,0,0,1,1],\n",
-    "                                 [1,0,0,1,0,0,1,0,0,1]], dtype=torch.int64))\n",
-    "print(logits[:, -1, :])\n",
-    "print(logits[:, -1, :].argmax(dim=-1))\n",
-    "# Ground truth values: [1, 0, R]"
->>>>>>> e2de6e31
    ]
   }
  ],
